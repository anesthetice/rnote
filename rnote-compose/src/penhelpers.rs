--- conflicted
+++ resolved
@@ -10,29 +10,20 @@
     Down {
         /// The element for the down event
         element: Element,
-<<<<<<< HEAD
-        /// pressed shortcut keys during the proximity event
-=======
-        /// whether a shortcut key is pressed during the down event
->>>>>>> b1f23595
+        /// pressed shortcut keys pressed during the down event
         shortcut_keys: Vec<ShortcutKey>,
     },
     /// A pen up event.
     Up {
         /// The element for the down event
         element: Element,
-<<<<<<< HEAD
-        /// pressed shortcut keys during the proximity event
-=======
-        /// whether a shortcut key is pressed during the up event
->>>>>>> b1f23595
+        /// pressed shortcut keys pressed during the up event
         shortcut_keys: Vec<ShortcutKey>,
     },
     /// A pen down event. Is repeatedly emitted while the pen is in proximity and moved
     Proximity {
         /// The element for the proximity event
         element: Element,
-<<<<<<< HEAD
         /// pressed shortcut keys during the proximity event
         shortcut_keys: Vec<ShortcutKey>,
     },
@@ -41,9 +32,6 @@
         /// the key
         keyboard_key: KeyboardKey,
         /// pressed shortcut keys during the keyboard key event
-=======
-        /// whether a shortcut key is pressed during the proximity event
->>>>>>> b1f23595
         shortcut_keys: Vec<ShortcutKey>,
     },
     /// event when the pen vanishes unexpected. should reset all pending actions and state
