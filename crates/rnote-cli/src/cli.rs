// Imports
<<<<<<< HEAD
use crate::{export, import, mutate, test};
=======
use crate::{export, import, test, thumbnail};
>>>>>>> 6c62026c
use anyhow::Context;
use clap::Parser;
use clap::builder::PossibleValuesParser;
use rnote_compose::SplitOrder;
use rnote_engine::SelectionCollision;
use rnote_engine::engine::export::{
    DocExportFormat, DocPagesExportFormat, DocPagesExportPrefs, SelectionExportFormat,
    SelectionExportPrefs,
};
use rnote_engine::engine::import::XoppImportPrefs;
use rnote_engine::fileformats::rnoteformat;
use smol::fs::File;
use smol::io::{AsyncReadExt, AsyncWriteExt};
use std::path::{Path, PathBuf};
use std::time::Duration;

///    rnote-cli{n}{n}
///    This program is free software; you can redistribute it{n}
///    and/or modify it under the terms of the GPL v3 or (at your option){n}
///    any later version.
#[derive(clap::Parser, Debug, Clone)]
#[command(author, version, about, long_about = None, arg_required_else_help = true)]
pub(crate) struct Cli {
    #[command(subcommand)]
    pub(crate) command: Command,
}

#[derive(clap::Subcommand, Debug, Clone)]
pub(crate) enum Command {
    /// Tests if the specified files can be opened and are valid rnote files.
    Test {
        /// The rnote files.
        rnote_files: Vec<PathBuf>,
    },
    /// Imports the specified input file and saves it as a rnote save file.{n}
    /// Currently only `.xopp` files can be imported.
    Import {
        /// The rnote save file.
        rnote_file: PathBuf,
        /// The import input file.
        #[arg(short = 'i', long)]
        input_file: PathBuf,
        /// When importing a .xopp file, the import dpi can be specified.
        #[arg(long, default_value_t = XoppImportPrefs::default().dpi)]
        xopp_dpi: f64,
    },
    /// Exports the Rnote file(s) and saves it/them in the desired format.{n}
    /// See sub-commands for usage.
    Export {
        #[command(subcommand)]
        export_command: ExportCommand,
        /// The rnote save file.
        #[arg(global = true)]
        rnote_files: Vec<PathBuf>,
        /// The action that will be performed if the to be exported file(s) already exist(s).
        #[arg(long, default_value = "ask", global = true)]
        on_conflict: OnConflict,
        /// Export without background.
        #[arg(short = 'b', long, action = clap::ArgAction::SetTrue, global = true)]
        no_background: bool,
        /// Export without background pattern.
        #[arg(short = 'p', long, action = clap::ArgAction::SetTrue, global = true)]
        no_pattern: bool,
        /// Optimize the background and stroke colors for printing.
        #[arg(long, action = clap::ArgAction::SetTrue, global = true)]
        optimize_printing: bool,
        /// Inspect the result after the export is finished.{n}
        /// Opens output folder when using "doc-pages" sub-command.
        #[arg(long, action = clap::ArgAction::SetTrue, global = true)]
        open: bool,
    },
<<<<<<< HEAD
    /// Mutates one or more of the following for the specified Rnote file(s):{n}
    /// compression method, compression level, serialization method, method lock
    Mutate {
        /// The rnote save file(s) to mutate
        rnote_files: Vec<PathBuf>,
        /// Keep the original rnote save file(s)
        #[arg(long = "not-in-place", alias = "nip", action = clap::ArgAction::SetTrue)]
        not_in_place: bool,
        /// Sets method_lock to true, allowing a rnote save file to keep using non-default methods to serialize and compress itself
        #[arg(short = 'l', long, action = clap::ArgAction::SetTrue, conflicts_with = "unlock")]
        lock: bool,
        /// Sets method_lock to false, coercing the file to use default methods on the next save
        #[arg(short = 'u', long, action = clap::ArgAction::SetTrue, conflicts_with = "lock")]
        unlock: bool,
        #[arg(short = 's', long, action = clap::ArgAction::Set, value_parser = PossibleValuesParser::new(rnoteformat::SerializationMethod::VALID_STR_ARRAY))]
        serialization_method: Option<String>,
        #[arg(short = 'c', long, action = clap::ArgAction::Set, value_parser = PossibleValuesParser::new(rnoteformat::CompressionMethod::VALID_STR_ARRAY))]
        compression_method: Option<String>,
        #[arg(short = 'v', long, action = clap::ArgAction::Set)]
        compression_level: Option<u8>,
=======
    /// Generate rnote thumbail from a given file
    Thumbnail {
        /// Input rnote file
        rnote_file: PathBuf,
        /// Size of the thumbnail in bits
        #[arg(short, long, default_value_t = 256)]
        size: u32,
        /// Output path of the thumbnail
        output: PathBuf,
>>>>>>> 6c62026c
    },
}

#[derive(clap::ValueEnum, Debug, Clone, Copy, Default)]
pub(crate) enum OnConflict {
    #[default]
    /// Ask before overwriting.
    Ask,
    /// Overwrite existing files.
    Overwrite,
    #[value(skip)]
    AlwaysOverwrite,
    /// Skip the export.
    Skip,
    #[value(skip)]
    AlwaysSkip,
    /// Append a number as a suffix to the file name.
    Suffix,
    #[value(skip)]
    AlwaysSuffix,
}

#[derive(clap::Subcommand, Debug, Clone)]
pub(crate) enum ExportCommand {
    /// Export the entire document.{n}
    /// When using "--output-file", only a single input file can be specified.{n}
    /// The export format will be recognized from the file extension of the output file.{n}
    /// When using "--output-format", the file name and path of the rnote file is used with the extension changed.{n}
    /// "--output-file and "--output-format" are mutually exclusive and specifying one of them is required.
    Doc {
        #[command(flatten)]
        file_args: FileArgs<DocExportFormat>,
        /// The page order when documents with layouts that expand in horizontal and vertical directions are cut into
        /// pages.
        #[arg(long, default_value_t = Default::default())]
        page_order: SplitOrder,
    },
    /// Export each page of the document(s) individually.{n}
    /// Both "--output-dir" and "--output-format" need to be set.
    DocPages {
        /// The directory the pages get exported to.
        #[arg(short = 'o', long)]
        output_dir: PathBuf,
        /// The file name stem when naming the to be exported pages files.
        #[arg(short = 's', long)]
        output_file_stem: Option<String>,
        /// The export output format.
        #[arg(short = 'f', long)]
        export_format: DocPagesExportFormat,
        /// The page order when documents with layouts that expand in horizontal and vertical directions are cut into
        /// pages.
        #[arg(long, default_value_t = Default::default())]
        page_order: SplitOrder,
        /// The bitmap scale-factor in relation to the actual size on the document.
        #[arg(long, default_value_t = DocPagesExportPrefs::default().bitmap_scalefactor)]
        bitmap_scalefactor: f64,
        /// The quality of the generated image(s) when Jpeg is used as export format.
        #[arg(long, default_value_t = DocPagesExportPrefs::default().jpeg_quality)]
        jpeg_quality: u8,
    },
    /// Export a selection in a document.{n}
    /// When using "--output-file", only a single input file can be specified.{n}
    /// The export format is then recognized from the file extension of the output file.{n}
    /// When using "--output-format", the file name and path of the rnote file is used with the extension changed.{n}
    /// "--output-file and "--output-format" are mutually exclusive and specifying one of them is required.
    Selection {
        #[command(flatten)]
        file_args: FileArgs<SelectionExportFormat>,
        #[command(subcommand)]
        selection: SelectionCommand,
        #[arg(short = 'c', long, default_value_t = Default::default(), global = true)]
        /// If strokes that are contained or intersect with the given bounds are selected.{n}
        /// Ignored when using option "all".
        selection_collision: SelectionCollision,
        /// The bitmap scale-factor in relation to the actual size on the document.
        #[arg(long, default_value_t = SelectionExportPrefs::default().bitmap_scalefactor, global = true)]
        bitmap_scalefactor: f64,
        /// The quality of the generated image(s) when Jpeg is used as export format.
        #[arg(long, default_value_t = SelectionExportPrefs::default().jpeg_quality, global = true)]
        jpeg_quality: u8,
        /// The margin around the to be exported content.
        #[arg(long, default_value_t = SelectionExportPrefs::default().margin, global = true)]
        margin: f64,
    },
}

#[derive(clap::Subcommand, Debug, Clone, Copy)]
pub(crate) enum SelectionCommand {
    /// Export all strokes.
    #[command(alias = "a")]
    All,
    /// Export a rectangular area of the document.
    #[command(alias = "r")]
    Rect {
        /// X-position of the upper-left point.
        x: f64,
        /// Y-position of the upper-left point.
        y: f64,
        /// Width of the rectangle.
        width: f64,
        /// Weight of the rectangle.
        height: f64,
    },
}

#[derive(clap::Args, Debug, Clone)]
#[group(required = true, multiple = false)]
pub(crate) struct FileArgs<T: clap::ValueEnum + 'static + Send + Sync> {
    /// The export output file. Exclusive with "--output-format".
    #[arg(short = 'o', long, global = true)]
    pub(crate) output_file: Option<PathBuf>,
    /// The export output format. Exclusive with "--output-file".
    #[arg(short = 'f', long, global = true)]
    pub(crate) output_format: Option<T>,
}

impl std::fmt::Display for OnConflict {
    fn fmt(&self, f: &mut std::fmt::Formatter) -> std::fmt::Result {
        write!(
            f,
            "{}",
            match self {
                Self::Ask => "Open existing file for inspection and ask again",
                Self::Overwrite => "Overwrite existing file",
                Self::AlwaysOverwrite => "Always overwrite existing files",
                Self::Skip => "Skip file",
                Self::AlwaysSkip => "Always skip file",
                Self::Suffix => "Append a number as a suffix to the file name",
                Self::AlwaysSuffix => "Always append a number as a suffix to the file name",
            }
        )
    }
}

pub(crate) async fn run() -> anyhow::Result<()> {
    let cli = Cli::parse();

    match cli.command {
        Command::Test { rnote_files } => {
            println!("Testing..");
            test::run_test(&rnote_files).await?;
            println!("Tests finished successfully!");
        }
        Command::Import {
            rnote_file,
            input_file,
            xopp_dpi,
        } => {
            println!("Importing..");
            import::run_import(&rnote_file, &input_file, xopp_dpi).await?;
            println!("Import finished!");
        }
        Command::Export {
            rnote_files,
            no_background,
            no_pattern,
            optimize_printing,
            on_conflict,
            open,
            export_command,
        } => {
            println!("Exporting..");
            export::run_export(
                rnote_files,
                no_background,
                no_pattern,
                optimize_printing,
                on_conflict,
                open,
                export_command,
            )
            .await?;
            println!("Export finished!");
        }
<<<<<<< HEAD
        Command::Mutate {
            rnote_files,
            not_in_place,
            lock,
            unlock,
            serialization_method,
            compression_method,
            compression_level,
        } => {
            println!("Mutating..\n");
            mutate::run_mutate(
                rnote_files,
                not_in_place,
                lock,
                unlock,
                serialization_method,
                compression_method,
                compression_level,
            )
            .await?;
            println!("Mutate finished!");
=======
        Command::Thumbnail {
            rnote_file,
            size,
            output,
        } => {
            println!("Thumbnail...");
            thumbnail::run_thumbnail(rnote_file, size, output).await?;
>>>>>>> 6c62026c
        }
    }

    Ok(())
}

pub(crate) fn new_progressbar(message: String) -> indicatif::ProgressBar {
    let pb = indicatif::ProgressBar::new_spinner().with_message(message);
    pb.set_draw_target(indicatif::ProgressDrawTarget::stdout());
    pb.enable_steady_tick(Duration::from_millis(8));
    pb
}

pub(crate) async fn read_bytes_from_file(file_path: impl AsRef<Path>) -> anyhow::Result<Vec<u8>> {
    let mut bytes = vec![];
    let mut fh = File::open(file_path).await?;
    fh.read_to_end(&mut bytes).await?;
    Ok(bytes)
}

pub(crate) async fn create_overwrite_file_w_bytes(
    output_file: impl AsRef<Path>,
    bytes: &[u8],
) -> anyhow::Result<()> {
    let mut fh = File::create(output_file).await?;
    fh.write_all(bytes).await?;
    fh.sync_all().await?;
    Ok(())
}

pub(crate) fn open_file_default_app(file_path: impl AsRef<Path>) -> anyhow::Result<()> {
    open::that_detached(file_path.as_ref()).with_context(|| {
        format!(
            "Failed to open output file/folder \"{}\".",
            file_path.as_ref().display()
        )
    })?;
    Ok(())
}<|MERGE_RESOLUTION|>--- conflicted
+++ resolved
@@ -1,9 +1,6 @@
 // Imports
-<<<<<<< HEAD
-use crate::{export, import, mutate, test};
-=======
-use crate::{export, import, test, thumbnail};
->>>>>>> 6c62026c
+use crate::{export, import, mutate, test, thumbnail};
+
 use anyhow::Context;
 use clap::Parser;
 use clap::builder::PossibleValuesParser;
@@ -75,7 +72,6 @@
         #[arg(long, action = clap::ArgAction::SetTrue, global = true)]
         open: bool,
     },
-<<<<<<< HEAD
     /// Mutates one or more of the following for the specified Rnote file(s):{n}
     /// compression method, compression level, serialization method, method lock
     Mutate {
@@ -96,7 +92,7 @@
         compression_method: Option<String>,
         #[arg(short = 'v', long, action = clap::ArgAction::Set)]
         compression_level: Option<u8>,
-=======
+    },
     /// Generate rnote thumbail from a given file
     Thumbnail {
         /// Input rnote file
@@ -106,7 +102,6 @@
         size: u32,
         /// Output path of the thumbnail
         output: PathBuf,
->>>>>>> 6c62026c
     },
 }
 
@@ -281,7 +276,6 @@
             .await?;
             println!("Export finished!");
         }
-<<<<<<< HEAD
         Command::Mutate {
             rnote_files,
             not_in_place,
@@ -303,7 +297,7 @@
             )
             .await?;
             println!("Mutate finished!");
-=======
+        }
         Command::Thumbnail {
             rnote_file,
             size,
@@ -311,7 +305,6 @@
         } => {
             println!("Thumbnail...");
             thumbnail::run_thumbnail(rnote_file, size, output).await?;
->>>>>>> 6c62026c
         }
     }
 
