--- conflicted
+++ resolved
@@ -228,20 +228,15 @@
 
                     match shaper_style {
                         ShaperStyle::Smooth => {
-<<<<<<< HEAD
-                            let smooth_options: &mut SmoothOptions =
-                                &mut canvas.engine_mut().pens_config.shaper_config.smooth_options;
-                            smooth_options.stroke_width = stroke_width;
-                            smooth_options.update_piet_stroke_style();
-=======
-                            appwindow
+                            let smooth_options: &mut SmoothOptions = &mut appwindow
                                 .engine_config()
                                 .write()
                                 .pens_config
                                 .shaper_config
-                                .smooth_options
-                                .stroke_width = stroke_width;
->>>>>>> 233f14c0
+                                .smooth_options;
+
+                            smooth_options.stroke_width = stroke_width;
+                            smooth_options.update_piet_stroke_style();
                         }
                         ShaperStyle::Rough => {
                             appwindow
@@ -277,7 +272,7 @@
                         ShaperStyle::Smooth => {
                             let stroke_width = appwindow
                                 .engine_config()
-                                .write()
+                                .read()
                                 .pens_config
                                 .shaper_config
                                 .smooth_options
@@ -288,14 +283,9 @@
                             page.stroke_width_picker.set_stroke_width(stroke_width);
                         }
                         ShaperStyle::Rough => {
-<<<<<<< HEAD
-                            let stroke_width = canvas
-                                .engine_mut()
-=======
                             let stroke_width = appwindow
                                 .engine_config()
-                                .write()
->>>>>>> 233f14c0
+                                .read()
                                 .pens_config
                                 .shaper_config
                                 .rough_options
@@ -315,10 +305,12 @@
             #[weak]
             appwindow,
             move |row| {
-                let Some(canvas) = appwindow.active_tab_canvas() else {
-                    return;
-                };
-                canvas.engine_mut().pens_config.shaper_config.highlight_mode = row.is_active();
+                appwindow
+                    .engine_config()
+                    .write()
+                    .pens_config
+                    .shaper_config
+                    .highlight_mode = row.is_active();
             }
         ));
 
@@ -326,11 +318,9 @@
             #[weak]
             appwindow,
             move |row| {
-                let Some(canvas) = appwindow.active_tab_canvas() else {
-                    return;
-                };
-                canvas
-                    .engine_mut()
+                appwindow
+                    .engine_config()
+                    .write()
                     .pens_config
                     .shaper_config
                     .highlight_opacity = row.value().round() / 100.0;
@@ -347,9 +337,6 @@
                 #[weak]
                 appwindow,
                 move |_| {
-                    let Some(canvas) = appwindow.active_tab_canvas() else {
-                        return;
-                    };
                     let line_cap = shaperpage.smoothstyle_line_cap();
 
                     // If the user has selected a straight line cap while the line style was dotted, then we update the line style to be straight
@@ -361,8 +348,9 @@
                             .smoothstyle_line_style_row
                             .set_selected(LineStyle::Solid.to_u32().unwrap())
                     }
-                    canvas
-                        .engine_mut()
+                    appwindow
+                        .engine_config()
+                        .write()
                         .pens_config
                         .shaper_config
                         .smooth_options
@@ -379,9 +367,6 @@
                 #[weak]
                 appwindow,
                 move |_| {
-                    let Some(canvas) = appwindow.active_tab_canvas() else {
-                        return;
-                    };
                     let line_style = shaperpage.smoothstyle_line_style();
 
                     // If the user has selected a dotted line style, then we update the line cap to be rounded
@@ -391,8 +376,9 @@
                             .smoothstyle_line_cap_row
                             .set_selected(LineCap::Rounded.to_u32().unwrap());
                     }
-                    canvas
-                        .engine_mut()
+                    appwindow
+                        .engine_config()
+                        .write()
                         .pens_config
                         .shaper_config
                         .smooth_options
